default_language_version:
  python: python3
repos:
  - repo: https://github.com/pre-commit/pre-commit-hooks
    rev: v4.3.0
    hooks:
      - id: check-added-large-files
      - id: check-ast
      - id: check-builtin-literals
      - id: check-case-conflict
      - id: check-docstring-first
      - id: check-executables-have-shebangs
      - id: check-json
      - id: check-merge-conflict
      - id: check-shebang-scripts-are-executable
      - id: check-symlinks
      - id: check-toml
      - id: check-vcs-permalinks
      - id: check-xml
      - id: check-yaml
      - id: debug-statements
      - id: destroyed-symlinks
      - id: end-of-file-fixer
      - id: fix-byte-order-marker
      - id: fix-encoding-pragma
        args: ["--remove"]
      - id: forbid-new-submodules
      - id: mixed-line-ending
      - id: name-tests-test
        args: ["--django"]
      - id: pretty-format-json
        args: ["--autofix", "--indent", "4"]
      - id: requirements-txt-fixer
      - id: trailing-whitespace

  - repo: https://github.com/PyCQA/flake8
    rev: 5.0.4
    hooks:
      - id: flake8
        additional_dependencies:
          [
            "flake8-2020",
            "flake8-bugbear",
            "flake8-builtins",
            "flake8-comprehensions",
<<<<<<< HEAD
            "dlint",
            "flake8-bandit",
=======
>>>>>>> fe204af1
          ]

  - repo: https://github.com/asottile/pyupgrade
    rev: v3.0.0
    hooks:
      - id: pyupgrade
        args: ["--py38-plus"]
  # TODO: Uncomment it if you want
  # - repo: https://github.com/pre-commit/mirrors-mypy
  #   rev: v0.942
  #   hooks:
  #     - id: mypy
  #       files: ^src/
  #       args: ["--strict"]
  - repo: https://github.com/asottile/setup-cfg-fmt
    rev: v2.0.0
    hooks:
      - id: setup-cfg-fmt
        args: ["--include-version-classifiers"]
  - repo: https://github.com/regebro/pyroma
    rev: "4.0"
    hooks:
      - id: pyroma<|MERGE_RESOLUTION|>--- conflicted
+++ resolved
@@ -43,11 +43,6 @@
             "flake8-bugbear",
             "flake8-builtins",
             "flake8-comprehensions",
-<<<<<<< HEAD
-            "dlint",
-            "flake8-bandit",
-=======
->>>>>>> fe204af1
           ]
 
   - repo: https://github.com/asottile/pyupgrade
